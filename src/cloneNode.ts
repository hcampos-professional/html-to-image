import { clonePseudoElements } from './clonePseudoElements'
import { createImage, toArray } from './util'

async function cloneSingleNode(
  node: HTMLCanvasElement | SVGElement | HTMLElement,
): Promise<HTMLElement> {
  if (node instanceof HTMLCanvasElement) {
    const dataURL = node.toDataURL()
    if (dataURL === 'data:,') {
      return Promise.resolve(node.cloneNode(false) as HTMLElement)
    }

    return createImage(dataURL)
  }

<<<<<<< HEAD
=======
  // if (node.tagName && node.tagName.toLowerCase() === 'svg') {
  //   return Promise.resolve(node as SVGElement)
  //     .then((svg) => svgToDataURL(svg))
  //     .then(createImage)
  // }

>>>>>>> b8262b9e
  return Promise.resolve(node.cloneNode(false) as HTMLElement)
}

async function cloneChildren(
  nativeNode: HTMLElement,
  clonedNode: HTMLElement,
  filter?: Function,
): Promise<HTMLElement> {
  const children = toArray<HTMLElement>(nativeNode.childNodes)
  if (children.length === 0) {
    return Promise.resolve(clonedNode)
  }

  return children
    .reduce(
      (done, child) =>
        done
          .then(() => cloneNode(child, filter))
          .then((clonedChild: HTMLElement | null) => {
            if (clonedChild) {
              clonedNode.appendChild(clonedChild)
            }
          }),
      Promise.resolve(),
    )
    .then(() => clonedNode)
}

async function decorate(
  nativeNode: HTMLElement,
  clonedNode: HTMLElement,
): Promise<HTMLElement> {
  if (!(clonedNode instanceof Element)) {
    return clonedNode
  }

  return Promise.resolve()
    .then(() => cloneCssStyle(nativeNode, clonedNode))
    .then(() => clonePseudoElements(nativeNode, clonedNode))
    .then(() => cloneInputValue(nativeNode, clonedNode))
    .then(() => clonedNode)
}

function cloneCssStyle(nativeNode: HTMLElement, clonedNode: HTMLElement) {
  const source = window.getComputedStyle(nativeNode)
  const target = clonedNode.style

  if (source.cssText) {
    target.cssText = source.cssText
  } else {
    toArray<string>(source).forEach((name) => {
      target.setProperty(
        name,
        source.getPropertyValue(name),
        source.getPropertyPriority(name),
      )
    })
  }
}

function cloneInputValue(nativeNode: HTMLElement, clonedNode: HTMLElement) {
  if (nativeNode instanceof HTMLTextAreaElement) {
    clonedNode.innerHTML = nativeNode.value
  }

  if (nativeNode instanceof HTMLInputElement) {
    clonedNode.setAttribute('value', nativeNode.value)
  }
}

export async function cloneNode(
  nativeNode: HTMLElement,
  filter?: Function,
  isRoot?: boolean,
): Promise<HTMLElement | null> {
  if (!isRoot && filter && !filter(nativeNode)) {
    return Promise.resolve(null)
  }

  return Promise.resolve(nativeNode)
    .then(cloneSingleNode)
    .then((clonedNode) => cloneChildren(nativeNode, clonedNode, filter))
    .then((clonedNode) => decorate(nativeNode, clonedNode))
}<|MERGE_RESOLUTION|>--- conflicted
+++ resolved
@@ -13,15 +13,12 @@
     return createImage(dataURL)
   }
 
-<<<<<<< HEAD
-=======
   // if (node.tagName && node.tagName.toLowerCase() === 'svg') {
   //   return Promise.resolve(node as SVGElement)
   //     .then((svg) => svgToDataURL(svg))
   //     .then(createImage)
   // }
 
->>>>>>> b8262b9e
   return Promise.resolve(node.cloneNode(false) as HTMLElement)
 }
 
